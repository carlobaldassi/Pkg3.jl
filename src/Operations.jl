module Operations

using Base.Random: UUID
using Base: LibGit2
<<<<<<< HEAD
using Pkg3.TerminalMenus
using Pkg3.Types
import Pkg3: GLOBAL_SETTINGS, Pkg2, depots, BinaryProvider
=======
using Pkg3: TerminalMenus, Types, Query, Resolve
import Pkg3: depots, BinaryProvider, USE_LIBGIT2_FOR_ALL_DOWNLOADS, NUM_CONCURRENT_DOWNLOADS
>>>>>>> 6e7e0ee2

const SlugInt = UInt32 # max p = 4
const chars = "ABCDEFGHIJKLMNOPQRSTUVWXYZabcdefghijklmnopqrstuvwxyz0123456789"
const nchars = SlugInt(length(chars))
const max_p = floor(Int, log(nchars, typemax(SlugInt) >>> 8))

function slug(x::SlugInt, p::Int)
    1 ≤ p ≤ max_p || # otherwise previous steps are wrong
        error("invalid slug size: $p (need 1 ≤ p ≤ $max_p)")
    return sprint() do io
        for i = 1:p
            x, d = divrem(x, nchars)
            write(io, chars[1+d])
        end
    end
end
slug(x::Integer, p::Int) = slug(SlugInt(x), p)

function slug(bytes::Vector{UInt8}, p::Int)
    n = nchars^p
    x = zero(SlugInt)
    for (i, b) in enumerate(bytes)
        x = (x + b*powermod(2, 8(i-1), n)) % n
    end
    slug(x, p)
end

slug(uuid::UUID, p::Int=4) = slug(uuid.value % nchars^p, p)
slug(sha1::SHA1, p::Int=4) = slug(sha1.bytes, p)

version_slug(uuid::UUID, sha1::SHA1) = joinpath(slug(uuid), slug(sha1))

function find_installed(uuid::UUID, sha1::SHA1)
    slug = version_slug(uuid, sha1)
    for depot in depots()
        path = abspath(depot, "packages", slug)
        ispath(path) && return path
    end
    return abspath(depots()[1], "packages", slug)
end

function package_env_info(pkg::String, env::EnvCache = EnvCache(); verb::String = "choose")
    project = env.project
    manifest = env.manifest
    haskey(manifest, pkg) || return nothing
    infos = manifest[pkg]
    isempty(infos) && return nothing
    if haskey(project, "deps") && haskey(project["deps"], pkg)
        uuid = project["deps"][pkg]
        filter!(infos) do info
            haskey(info, "uuid") && info["uuid"] == uuid
        end
        length(infos) < 1 &&
            cmderror("manifest has no stanza for $pkg/$uuid")
        length(infos) > 1 &&
            cmderror("manifest has multiple stanzas for $pkg/$uuid")
        return first(infos)
    elseif length(infos) == 1
        return first(infos)
    else
        options = String[]
        paths = convert(Dict{String,Vector{String}}, find_registered(pkg))
        for info in infos
            uuid = info["uuid"]
            option = uuid
            if haskey(paths, uuid)
                for path in paths[uuid]
                    info′ = parse_toml(path, "package.toml")
                    option *= " – $(info′["repo"])"
                    break
                end
            else
                option *= " – (unregistred)"
            end
            push!(options, option)
        end
        menu = RadioMenu(options)
        choice = request("Which $pkg package do you want to use:", menu)
        choice == -1 && cmderror("Package load aborted")
        return infos[choice]
    end
end

get_or_make(::Type{T}, d::Dict{K}, k::K) where {T,K} =
    haskey(d, k) ? convert(T, d[k]) : T()

function load_versions(path::String)
    toml = parse_toml(path, "versions.toml")
    Dict(VersionNumber(ver) => SHA1(info["hash-sha1"]) for (ver, info) in toml)
end

function load_package_data(f::Base.Callable, path::String, versions)
    toml = parse_toml(path, fakeit=true)
    data = Dict{VersionNumber,Dict{String,Any}}()
    for ver in versions
        ver::VersionNumber
        for (v, d) in toml, (key, value) in d
            vr = VersionRange(v)
            ver in vr || continue
            dict = get!(data, ver, Dict{String,Any}())
            haskey(dict, key) && cmderror("$ver/$key is duplicated in $path")
            dict[key] = f(value)
        end
    end
    return data
end

load_package_data(f::Base.Callable, path::String, version::VersionNumber) =
    get(load_package_data(f, path, [version]), version, nothing)

function deps_graph(env::EnvCache, pkgs::Vector{PackageSpec})
    deps = DepsGraph()
    uuids = [pkg.uuid for pkg in pkgs]
    seen = UUID[]
    while true
        unseen = setdiff(uuids, seen)
        isempty(unseen) && break
        for uuid in unseen
            push!(seen, uuid)
            deps[uuid] = valtype(deps)()
            for path in registered_paths(env, uuid)
                version_info = load_versions(path)
                versions = sort!(collect(keys(version_info)))
                dependencies = load_package_data(UUID, joinpath(path, "dependencies.toml"), versions)
                compatibility = load_package_data(VersionSpec, joinpath(path, "compatibility.toml"), versions)
                for (v, h) in version_info
                    d = get_or_make(Dict{String,UUID}, dependencies, v)
                    r = get_or_make(Dict{String,VersionSpec}, compatibility, v)
                    q = Dict(u => get_or_make(VersionSpec, r, p) for (p, u) in d)
                    # VERSION in get_or_make(VersionSpec, r, "julia") || continue
                    deps[uuid][v] = q
                    for (p, u) in d
                        u in uuids || push!(uuids, u)
                    end
                end
            end
        end
        find_registered!(env, uuids)
    end
    return deps
end

"Resolve a set of versions given package version specs"
function resolve_versions!(env::EnvCache, pkgs::Vector{PackageSpec})::Dict{UUID,VersionNumber}
    info("Resolving package versions")
    # anything not mentioned is fixed
    uuids = UUID[pkg.uuid for pkg in pkgs]
    uuid_to_name = Dict{UUID,String}()
    for (name::String, uuid::UUID) in env.project["deps"]
        uuid_to_name[uuid] = name
        uuid in uuids && continue
        info = manifest_info(env, uuid)
        haskey(info, "version") || continue
        ver = VersionNumber(info["version"])
        push!(pkgs, PackageSpec(name, uuid, ver))
    end
    # construct data structures for resolver and call it
    reqs = Requires(pkg.uuid => pkg.version for pkg in pkgs)
    deps = deps_graph(env, pkgs)
    for dep_uuid in keys(deps)
        info = manifest_info(env, UUID(dep_uuid))
        if info != nothing
            uuid_to_name[UUID(info["uuid"])] = info["name"]
        end
    end
    deps = Query.prune_dependencies(reqs, deps, uuid_to_name)
    vers = Resolve.resolve(reqs, deps, uuid_to_name)
    find_registered!(env, collect(keys(vers)))
    # update vector of package versions
    for pkg in pkgs
        pkg.version = vers[pkg.uuid]
    end
    uuids = UUID[pkg.uuid for pkg in pkgs]
    for (uuid, ver) in vers
        uuid in uuids && continue
        name = registered_name(env, uuid)
        push!(pkgs, PackageSpec(name, uuid, ver))
    end
    return vers
end

"Find names, repos and hashes for each package UUID & version"
function version_data(env::EnvCache, pkgs::Vector{PackageSpec})
    names = Dict{UUID,String}()
    hashes = Dict{UUID,SHA1}()
    upstreams = Dict{UUID,Vector{String}}()
    for pkg in pkgs
        uuid = pkg.uuid
        ver = pkg.version::VersionNumber
        upstreams[uuid] = String[]
        for path in registered_paths(env, uuid)
            info = parse_toml(path, "package.toml")
            if haskey(names, uuid)
                names[uuid] == info["name"] ||
                    cmderror("$uuid: name mismatch between registries: ",
                             "$(names[uuid]) vs. $(info["name"])")
            else
                names[uuid] = info["name"]
            end
            repo = info["repo"]
            repo in upstreams[uuid] || push!(upstreams[uuid], repo)
            vers = load_versions(path)
            if haskey(vers, ver)
                h = vers[ver]
                if haskey(hashes, uuid)
                    h == hashes[uuid] ||
                        warn("$uuid: hash mismatch for version $ver!")
                else
                    hashes[uuid] = h
                end
            end
        end
        @assert haskey(hashes, uuid)
    end
    foreach(sort!, values(upstreams))
    return names, hashes, upstreams
end

const refspecs = ["+refs/*:refs/remotes/cache/*"]

function get_archive_url_for_version(url::String, version)
    if (m = match(r"https://github.com/(.*?)/(.*?).git", url)) != nothing
        return "https://github.com/$(m.captures[1])/$(m.captures[2])/archive/v$(version).tar.gz"
    end
    return nothing
end

function install(
    env::EnvCache,
    uuid::UUID,
    name::String,
    hash::SHA1,
    urls::Vector{String},
    version::Union{VersionNumber,Void} = nothing
)::Tuple{String,Bool}
    # returns path to version & if it's newly installed
    version_path = find_installed(uuid, hash)
    ispath(version_path) && return version_path, false
    http_download_successful = false
    env.preview[] && return version_path, true
    if !GLOBAL_SETTINGS.use_libgit2_for_all_downloads && version != nothing
        for url in urls
            archive_url = get_archive_url_for_version(url, version)
            if archive_url != nothing
                path = joinpath(tempdir(), name * "_" * randstring(6) * ".tar.gz")
                url_success = true
                try
                    cmd = BinaryProvider.gen_download_cmd(archive_url, path);
                    run(cmd, (DevNull, DevNull, DevNull))
                catch e
                    e isa InterruptException && rethrow(e)
                    url_success = false
                end
                url_success || continue
                http_download_successful = true
                dir = joinpath(tempdir(), randstring(12))
                mkpath(dir)
                cmd = BinaryProvider.gen_unpack_cmd(path, dir);
                run(cmd, (DevNull, DevNull, DevNull))
                dirs = readdir(dir)
                # 7z on Win might create this spurious file
                filter!(x -> x != "pax_global_header", dirs)
                @assert length(dirs) == 1
                !isdir(version_path) && mkpath(version_path)
                mv(joinpath(dir, dirs[1]), version_path; remove_destination=true)
                Base.rm(path; force = true)
                break # object was found, we can stop
            end
        end
    end
    if !http_download_successful || GLOBAL_SETTINGS.use_libgit2_for_all_downloads
        upstream_dir = joinpath(depots()[1], "upstream")
        ispath(upstream_dir) || mkpath(upstream_dir)
        repo_path = joinpath(upstream_dir, string(uuid))
        repo = ispath(repo_path) ? LibGit2.GitRepo(repo_path) : begin
            # info("Cloning [$uuid] $name")
            LibGit2.clone(urls[1], repo_path, isbare=true)
        end
        git_hash = LibGit2.GitHash(hash.bytes)
        for i = 2:length(urls)
            try LibGit2.GitObject(repo, git_hash)
                break # object was found, we can stop
            catch err
                err isa LibGit2.GitError && err.code == LibGit2.Error.ENOTFOUND || rethrow(err)
            end
            url = urls[i]
            LibGit2.fetch(repo, remoteurl=url, refspecs=refspecs)
        end
        tree = try
            LibGit2.GitObject(repo, git_hash)
        catch err
            err isa LibGit2.GitError && err.code == LibGit2.Error.ENOTFOUND || rethrow(err)
            error("$name: git object $(string(hash)) could not be found")
        end
        tree isa LibGit2.GitTree ||
            error("$name: git object $(string(hash)) should be a tree, not $(typeof(tree))")
        mkpath(version_path)
        opts = LibGit2.CheckoutOptions(
            checkout_strategy = LibGit2.Consts.CHECKOUT_FORCE,
            target_directory = Base.unsafe_convert(Cstring, version_path)
        )
        h = string(hash)[1:16]
        LibGit2.checkout_tree(repo, tree, options=opts)
    end
    return version_path, true
end

function update_manifest(env::EnvCache, uuid::UUID, name::String, hash::SHA1, version::VersionNumber)
    infos = get!(env.manifest, name, Dict{String,Any}[])
    info = nothing
    for i in infos
        UUID(i["uuid"]) == uuid || continue
        info = i
        break
    end
    if info == nothing
        info = Dict{String,Any}("uuid" => string(uuid))
        push!(infos, info)
    end
    info["version"] = string(version)
    info["hash-sha1"] = string(hash)
    delete!(info, "deps")
    for path in registered_paths(env, uuid)
        data = load_package_data(UUID, joinpath(path, "dependencies.toml"), version)
        data == nothing && continue
        info["deps"] = convert(Dict{String,String}, data)
        break
    end
    return info
end

function prune_manifest(env::EnvCache)
    keep = map(UUID, values(env.project["deps"]))
    while !isempty(keep)
        clean = true
        for (name, infos) in env.manifest, info in infos
            haskey(info, "uuid") && haskey(info, "deps") || continue
            UUID(info["uuid"]) ∈ keep || continue
            for dep::UUID in values(info["deps"])
                dep ∈ keep && continue
                push!(keep, dep)
                clean = false
            end
        end
        clean && break
    end
    if VERSION < v"0.7.0-DEV.1393"
        filter!(env.manifest) do _, infos
            filter!(infos) do info
                haskey(info, "uuid") && UUID(info["uuid"]) ∈ keep
            end
            !isempty(infos)
        end
    else
        filter!(env.manifest) do _infos # (_, info) doesn't parse on 0.6
            _, infos = _infos
            filter!(infos) do info
                haskey(info, "uuid") && UUID(info["uuid"]) ∈ keep
            end
            !isempty(infos)
        end
    end
end

function apply_versions(env::EnvCache, pkgs::Vector{PackageSpec})::Vector{UUID}
    names, hashes, urls = version_data(env, pkgs)
    # install & update manifest
    new_versions = UUID[]

    jobs = Channel(GLOBAL_SETTINGS.num_concurrent_downloads);
    results = Channel(GLOBAL_SETTINGS.num_concurrent_downloads);
    @schedule begin
        for pkg in pkgs
            put!(jobs, pkg)
        end
    end

    for i in 1:GLOBAL_SETTINGS.num_concurrent_downloads
        @schedule begin
            for pkg in jobs
                uuid = pkg.uuid
                version = pkg.version::VersionNumber
                name, hash = names[uuid], hashes[uuid]
                try
                    version_path, new = install(env, uuid, name, hash, urls[uuid], version)
                    put!(results, (pkg, version_path, version, hash, new))
                catch e
                    put!(results, e)
                end
            end
        end
    end

    textwidth = VERSION < v"0.7.0-DEV.1930" ? Base.strwidth : Base.textwidth
    widths = [textwidth(names[pkg.uuid]) for pkg in pkgs if haskey(names, pkg.uuid)]
    max_name = length(widths) == 0 ? 0 : maximum(widths)

    for _ in 1:length(pkgs)
        r = take!(results)
        r isa Exception && cmderror("Error when installing packages:\n", sprint(Base.showerror, r))
        pkg, path, version, hash, new = r
        if new
            vstr = version != nothing ? "v$version" : "[$h]"
            new && info("Installed $(rpad(names[pkg.uuid] * " ", max_name + 2, "─")) $vstr")
        end
        uuid = pkg.uuid
        version = pkg.version::VersionNumber
        name, hash = names[uuid], hashes[uuid]
        update_manifest(env, uuid, name, hash, version)
        new && push!(new_versions, uuid)
    end
    prune_manifest(env)
    return new_versions
end

function dependency_order_uuids(env::EnvCache, uuids::Vector{UUID})::Dict{UUID,Int}
    order = Dict{UUID,Int}()
    seen = UUID[]
    k::Int = 0
    function visit(uuid::UUID)
        uuid in seen &&
            return warn("Dependency graph not a DAG, linearizing anyway")
        haskey(order, uuid) && return
        push!(seen, uuid)
        info = manifest_info(env, uuid)
        haskey(info, "deps") &&
            foreach(visit, values(info["deps"]))
        pop!(seen)
        order[uuid] = k += 1
    end
    visit(uuid::String) = visit(UUID(uuid))
    foreach(visit, uuids)
    return order
end

function build_versions(env::EnvCache, uuids::Vector{UUID})
    # collect builds for UUIDs with `deps/build.jl` files
    env.preview[] && (info("Skipping building in preview mode"); return)
    builds = Tuple{UUID,String,SHA1,String}[]
    for uuid in uuids
        info = manifest_info(env, uuid)
        name = info["name"]
        # TODO: handle development packages?
        haskey(info, "hash-sha1") || continue
        hash = SHA1(info["hash-sha1"])
        path = find_installed(uuid, hash)
        ispath(path) || error("Build path for $name does not exist: $path")
        build_file = joinpath(path, "deps", "build.jl")
        ispath(build_file) && push!(builds, (uuid, name, hash, build_file))
    end
    # toposort builds by dependencies
    order = dependency_order_uuids(env, map(first, builds))
    sort!(builds, by = build -> order[first(build)])
    # build each package verions in a child process
    withenv("JULIA_ENV" => env.project_file) do
        LOAD_PATH = filter(x -> x isa AbstractString, Base.LOAD_PATH)
        for (uuid, name, hash, build_file) in builds
            log_file = splitext(build_file)[1] * ".log"
            Base.info("Building $name [$(string(hash)[1:16])]...")
            Base.info(" → $log_file")
            code = """
                empty!(Base.LOAD_PATH)
                append!(Base.LOAD_PATH, $(repr(LOAD_PATH)))
                empty!(Base.LOAD_CACHE_PATH)
                append!(Base.LOAD_CACHE_PATH, $(repr(Base.LOAD_CACHE_PATH)))
                empty!(Base.DL_LOAD_PATH)
                append!(Base.DL_LOAD_PATH, $(repr(Base.DL_LOAD_PATH)))
                cd($(repr(dirname(build_file))))
                include($(repr(build_file)))
                """
            cmd = ```
                $(Base.julia_cmd()) -O0 --color=no --history-file=no
                --startup-file=$(Base.JLOptions().startupfile != 2 ? "yes" : "no")
                --compilecache=$((VERSION < v"0.7.0-DEV.1735" ? Base.JLOptions().use_compilecache :
                                  Base.JLOptions().use_compiled_modules) != 0 ? "yes" : "no")
                --eval $code
                ```
            open(log_file, "w") do log
                success(pipeline(cmd, stdout=log, stderr=log))
            end ? Base.rm(log_file, force=true) :
            warn("Error building `$name`; see log file for further info")
        end
    end
    return
end

function rm(env::EnvCache, pkgs::Vector{PackageSpec})
    drop = UUID[]
    # find manifest-mode drops
    for pkg in pkgs
        pkg.mode == :manifest || continue
        info = manifest_info(env, pkg.uuid)
        if info != nothing
            pkg.uuid in drop || push!(drop, pkg.uuid)
        else
            str = has_name(pkg) ? pkg.name : string(pkg.uuid)
            warn("`$str` not in manifest, ignoring")
        end
    end
    # drop reverse dependencies
    while !isempty(drop)
        clean = true
        for (name, infos) in env.manifest, info in infos
            haskey(info, "uuid") && haskey(info, "deps") || continue
            deps = map(UUID, values(info["deps"]))
            isempty(drop ∩ deps) && continue
            uuid = UUID(info["uuid"])
            uuid ∉ drop || continue
            push!(drop, uuid)
            clean = false
        end
        clean && break
    end
    # find project-mode drops
    for pkg in pkgs
        pkg.mode == :project || continue
        found = false
        for (name::String, uuid::UUID) in env.project["deps"]
            has_name(pkg) && pkg.name == name ||
            has_uuid(pkg) && pkg.uuid == uuid || continue
            !has_name(pkg) || pkg.name == name ||
                error("project file name mismatch for `$uuid`: $(pkg.name) ≠ $name")
            !has_uuid(pkg) || pkg.uuid == uuid ||
                error("project file UUID mismatch for `$name`: $(pkg.uuid) ≠ $uuid")
            uuid in drop || push!(drop, uuid)
            found = true
            break
        end
        found && continue
        str = has_name(pkg) ? pkg.name : string(pkg.uuid)
        warn("`$str` not in project, ignoring")
    end
    # delete drops from project
    n = length(env.project["deps"])
    if VERSION < v"0.7.0-DEV.1393"
        filter!(env.project["deps"]) do _, uuid
            UUID(uuid) ∉ drop
        end
    else
        filter!(env.project["deps"]) do _uuid # (_, uuid) doesn't parse on 0.6
            _, uuid = _uuid
            UUID(uuid) ∉ drop
        end
    end
    if length(env.project["deps"]) == n
        info("No changes")
        return
    end
    # only keep reachable manifest entires
    prune_manifest(env)
    # update project & manifest
    write_env(env)
end

function add(env::EnvCache, pkgs::Vector{PackageSpec})
    # copy added name/UUIDs into project
    for pkg in pkgs
        env.project["deps"][pkg.name] = string(pkg.uuid)
    end
    # if a package is in the project file and
    # the manifest version in the specified version set
    # then leave the package as is at the installed version
    for (name::String, uuid::UUID) in env.project["deps"]
        info = manifest_info(env, uuid)
        info != nothing && haskey(info, "version") || continue
        version = VersionNumber(info["version"])
        for pkg in pkgs
            pkg.uuid == uuid && version ∈ pkg.version || continue
            pkg.version = version
        end
    end
    # resolve & apply package versions
    resolve_versions!(env, pkgs)
    new = apply_versions(env, pkgs)
    write_env(env) # write env before building
    build_versions(env, new)
end

function up(env::EnvCache, pkgs::Vector{PackageSpec})
    # resolve upgrade levels to version specs
    for pkg in pkgs
        pkg.version isa UpgradeLevel || continue
        level = pkg.version
        info = manifest_info(env, pkg.uuid)
        ver = VersionNumber(info["version"])
        if level == UpgradeLevel(:fixed)
            pkg.version = VersionNumber(info["version"])
        else
            r = level == UpgradeLevel(:patch) ? VersionRange(ver.major, ver.minor) :
                level == UpgradeLevel(:minor) ? VersionRange(ver.major) :
                level == UpgradeLevel(:major) ? VersionRange() :
                    error("unexpected upgrade level: $level")
            pkg.version = VersionSpec(r)
        end
    end
    # resolve & apply package versions
    resolve_versions!(env, pkgs)
    new = apply_versions(env, pkgs)
    write_env(env) # write env before building
    build_versions(env, new)
end

function test(env::EnvCache, pkgs::Vector{PackageSpec}; coverage=false)
    # See if we can find the test files for all packages
    missing_runtests = String[]
    testfiles        = String[]
    version_paths    = String[]
    for pkg in pkgs
        info = manifest_info(env, pkg.uuid)
        haskey(info, "hash-sha1") || cmderror("Could not find hash-sha for package $(pkg.name)")
        version_path = find_installed(pkg.uuid, SHA1(info["hash-sha1"]))
        testfile = joinpath(version_path, "test", "runtests.jl")
        if !isfile(testfile)
            push!(missing_runtests, pkg.name)
        end
        push!(version_paths, version_path)
        push!(testfiles, testfile)
    end
    if !isempty(missing_runtests)
        cmderror(length(missing_runtests) == 1 ? "Package " : "Packages ",
                join(missing_runtests, ", "),
                " did not provide a `test/runtests.jl` file")
    end

    pkgs_errored = []
    for (pkg, testfile, version_path) in zip(pkgs, testfiles, version_paths)
        info("Testing $(pkg.name) located at $version_path")
        if env.preview[]
            info("In preview mode, skipping tests for $(pkg.name)")
            continue
        end
        # TODO, cd to test folder (need to be careful with getting the same EnvCache
        # as for this session in that case
        compilemod_opt, compilemod_val = VERSION < v"0.7.0-DEV.1735" ?
                ("compilecache" ,     Base.JLOptions().use_compilecache) :
                ("compiled-modules",  Base.JLOptions().use_compiled_modules)

        testcmd = `"import Pkg3; include(\"$testfile\")"`
        cmd = ```
            $(Base.julia_cmd())
            --code-coverage=$(coverage ? "user" : "none")
            --color=$(Base.have_color ? "yes" : "no")
            --$compilemod_opt=$(Bool(compilemod_val) ? "yes" : "no")
            --check-bounds=yes
            --startup-file=$(Base.JLOptions().startupfile != 2 ? "yes" : "no")
            $testfile
        ```
        try
            run(cmd)
            info("$(pkg.name) tests passed")
        catch err
            push!(pkgs_errored, pkg.name)
        end

    end

    if !isempty(pkgs_errored)
        cmderror(length(pkgs_errored) == 1 ? "Package " : "Packages ",
                 join(pkgs_errored, ", "),
                 " errored during testing")
    end
end

function init(path::String)
    gitpath = nothing
    try
        gitpath = git_discover(path, ceiling = homedir())
    catch err
        err isa LibGit2.GitError && err.code == LibGit2.Error.ENOTFOUND || rethrow(err)
    end
    path = gitpath == nothing ? path : dirname(dirname(gitpath))
    mkpath(path)
    isfile(joinpath(path, "Project.toml")) && cmderror("Environment already initialized at $path")
    touch(joinpath(path, "Project.toml"))
    info("Initialized environment in $path by creating the file Project.toml")
end

end # module
<|MERGE_RESOLUTION|>--- conflicted
+++ resolved
@@ -2,14 +2,8 @@
 
 using Base.Random: UUID
 using Base: LibGit2
-<<<<<<< HEAD
-using Pkg3.TerminalMenus
-using Pkg3.Types
-import Pkg3: GLOBAL_SETTINGS, Pkg2, depots, BinaryProvider
-=======
 using Pkg3: TerminalMenus, Types, Query, Resolve
-import Pkg3: depots, BinaryProvider, USE_LIBGIT2_FOR_ALL_DOWNLOADS, NUM_CONCURRENT_DOWNLOADS
->>>>>>> 6e7e0ee2
+import Pkg3: GLOBAL_SETTINGS, depots, BinaryProvider
 
 const SlugInt = UInt32 # max p = 4
 const chars = "ABCDEFGHIJKLMNOPQRSTUVWXYZabcdefghijklmnopqrstuvwxyz0123456789"
